name: Linters (Code Style Checks)

on:
  pull_request:
  push:
    branches:
      - master

jobs:
  isort:
    runs-on: ubuntu-latest
    steps:
      - name: Checkout code
        uses: actions/checkout@v3
<<<<<<< HEAD
      - name: SEtup Python
=======
      - name: Setup Python
>>>>>>> 0babe4f1
        uses: actions/setup-python@v3
        with:
          python-version: 3.8
      - name: Install isort
        run: |
          python -m pip install -r requirements/extras.txt
      - name: Retrieve isort version
        run: |
          ISORTVERSION=$(python -c "import isort; print(isort.__version__)")
          echo "ISORT_VERSION=${ISORTVERSION}" >> $GITHUB_ENV
      - name: Which isort version
        uses: isort/isort-action@master
        with:
          isortVersion: "${{ env.ISORT_VERSION }}"
          configuration: "--version"
      - name: Run isort checks
        uses: isort/isort-action@master
        with:
          isortVersion: "${{ env.ISORT_VERSION }}"
          configuration: "--check-only --diff --color"

  black:
    runs-on: ubuntu-latest
    steps:
      - name: Checkout code
        uses: actions/checkout@v3
      - name: Setup Python
        uses: actions/setup-python@v3
        with:
          python-version: 3.8
      - name: Install black
        run: |
          python -m pip install -r requirements/extras.txt
      - name: Retrieve black version
        run: |
          BLACKVERSION=$(python -c "import black; print(black.__version__)")
          echo "BLACK_VERSION=${BLACKVERSION}" >> $GITHUB_ENV
      - name: Which black version
        uses: psf/black@stable
        with:
          version: "${{ env.BLACK_VERSION }}"
          options: "--version"
      - name: Run black checks
        uses: psf/black@stable
        with:
          version: "${{ env.BLACK_VERSION }}"
          options: "--check --diff --color"<|MERGE_RESOLUTION|>--- conflicted
+++ resolved
@@ -12,11 +12,7 @@
     steps:
       - name: Checkout code
         uses: actions/checkout@v3
-<<<<<<< HEAD
-      - name: SEtup Python
-=======
       - name: Setup Python
->>>>>>> 0babe4f1
         uses: actions/setup-python@v3
         with:
           python-version: 3.8
