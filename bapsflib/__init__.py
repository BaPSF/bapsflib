# This file is part of the bapsflib package, a Python toolkit for the
# BaPSF group at UCLA.
#
# http://plasma.physics.ucla.edu/
#
# Copyright 2017-2018 Erik T. Everson and contributors
#
# License: Standard 3-clause BSD; see "LICENSES/LICENSE.txt" for full
#   license terms and contributor agreement.
#
"""
This is the bapsflib package, a Python toolkit designed for the Basic
Plasma Science Facility (BaPSF) group at the University of California,
Los Angeles (UCLA).

BaPSF Home:
http://plasma.physics.ucla.edu/

bapsflib Repository:
https://github.com/rocco8773/bapsflib
"""
# --- Public API -------------------------------------------------------

from . import _hdf
from . import lapd
from . import plasma

# --- Define version ---------------------------------------------------
<<<<<<< HEAD
__version__ = '1.1.0.dev'
=======
__version__ = '1.0.1'
>>>>>>> a20a78c8
<|MERGE_RESOLUTION|>--- conflicted
+++ resolved
@@ -26,8 +26,4 @@
 from . import plasma
 
 # --- Define version ---------------------------------------------------
-<<<<<<< HEAD
-__version__ = '1.1.0.dev'
-=======
-__version__ = '1.0.1'
->>>>>>> a20a78c8
+__version__ = '1.0.1'