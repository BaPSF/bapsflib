--- conflicted
+++ resolved
@@ -233,13 +233,9 @@
         """Name of Control device"""
         return self.group_name
 
-<<<<<<< HEAD
-    def get_config_column_value(self, config_name: Union[str, int]) -> str:
-=======
     def get_config_column_value(  # noqa: PLR6301
         self, config_name: Union[str, int]
     ) -> Union[str, None]:
->>>>>>> c21d9338
         """
         For the given configuration name ``config_name`` get the
         associated configuration value that would be in the
