import h5py
import numpy as np
import unittest as ut
import unittest.mock
import warnings

from bapsf_motion.utils import toml
from typing import Callable, Union

from bapsflib._hdf.maps.controls.bmotion import HDFMapControlBMotion
from bapsflib._hdf.maps.controls.tests.common import ControlTestCase
from bapsflib._hdf.maps.controls.tests.fauxbmotion import FauxBMotion
from bapsflib._hdf.maps.controls.types import ConType
from bapsflib.utils.exceptions import HDFMappingError
from bapsflib.utils.warnings import HDFMappingWarning


class TestBMotion(ControlTestCase):
    """Test class for HDFMapControlBMControl"""

    # define setup variables
    DEVICE_NAME = "bmotion"
    DEVICE_PATH = "Raw data + config/bmotion"
    MAP_CLASS = HDFMapControlBMotion
    CONTYPE = ConType.MOTION

    def test_required_dataset_names(self):
        self.assertEqual(
            self.MAP_CLASS._required_dataset_names,
            {
                "main": "Run time list",
                "axis_names": "bmotion_axis_names",
                "positions": "bmotion_positions",
                "target_positions": "bmotion_target_positions",
            },
        )

    @ut.skip("update to test multiple subgroups")
    def test_raises_too_many_subgroups(self):
        _group = self.dgroup  # type: h5py.Group
        _group.create_group("extra_group")
        with self.assertRaises(HDFMappingError):
            _map = self.map

    def test_raises_too_many_datasets(self):
        _group = self.dgroup  # type: h5py.Group
        _group.create_dataset("extra_dataset", data=np.linspace(0, 10, 1))
        with self.assertRaises(HDFMappingError):
            _map = self.map

    def test_raises_missing_required_dataset(self):
        for dset_name in self.MAP_CLASS._required_dataset_names.values():
            self.f.remove_all_modules()
            self.f.add_module(self.DEVICE_NAME)

            _group = self.dgroup  # type: h5py.Group
            del _group[dset_name]

            with self.subTest(name=dset_name), self.assertRaises(HDFMappingError):
                _map = self.map

    def test_raises_required_datasets_have_no_fields(self):
        for dset_name in self.MAP_CLASS._required_dataset_names.values():
            self.f.remove_all_modules()
            self.f.add_module(self.DEVICE_NAME)

            _group = self.dgroup  # type: h5py.Group
            del _group[dset_name]

            _group.create_dataset(dset_name, data=np.linspace(0, 10, 1))

            with self.subTest(name=dset_name), self.assertRaises(HDFMappingError):
                _map = self.map

    def test_raises_datasets_missing_fields(self):
        for dset_name in self.MAP_CLASS._required_dataset_names.values():
            self.f.remove_all_modules()
            self.f.add_module(self.DEVICE_NAME)

            _group = self.dgroup
            dset = _group[dset_name]
            data = dset[...]  # type: np.ndarray
            del _group[dset_name]
            field_names = list(data.dtype.names)
            _group.create_dataset(dset_name, data=data[field_names[1:]])

            with self.subTest(name=dset_name), self.assertRaises(HDFMappingError):
                _map = self.map

    def test_raises_missing_run_config(self):
        # for some unknown reason, coverage results are not being produced
        # for this test when executed during the whole class execution,
        # unless we manually tear down and set up
        self.tearDown()
        self.setUp()

        _group = self.dgroup  # type: h5py.Group
        for child in _group.values():
            if isinstance(child, h5py.Group) and "RUN_CONFIG" in child.attrs:
                del child.attrs["RUN_CONFIG"]
                break

        with self.assertRaises(HDFMappingError):
            _map = self.map

    def test_raises_run_config_has_no_motion_groups(self):
        # for some unknown reason, coverage results are not being produced
        # for this test when executed during the whole class execution,
        # unless we manually tear down and set up
        self.tearDown()
        self.setUp()

        _group = self.dgroup
        _run_config_str = None
        child = None
        for child in _group.values():
            if isinstance(child, h5py.Group) and "RUN_CONFIG" in child.attrs:
                _run_config_str = child.attrs["RUN_CONFIG"]
                break

        if _run_config_str is None:
            self.fail("Unable to find RUN_CONFIG in configuration subgroup.")

        _run_config = toml.loads(_run_config_str)
        _run_config["run"]["motion_group"] = {}
        child.attrs["RUN_CONFIG"] = toml.as_toml_string(_run_config)

        with self.assertRaises(HDFMappingError):
            _map = self.map

    def test_raise_build_config_ends_with_no_configs(self):
        with ut.mock.patch.object(HDFMapControlBMotion, "configs") as mock_configs:
            mock_configs.return_value = {}
            with self.assertRaises(HDFMappingError):
                _map = self.map

    def test_warns_config_not_in_datasets(self):
        # config defined in "RUN_CONFIG" is missing from datasets
        _group = self.dgroup
        _run_config_str = None
        child = None
        for child in _group.values():
            if isinstance(child, h5py.Group) and "RUN_CONFIG" in child.attrs:
                _run_config_str = child.attrs["RUN_CONFIG"]
                break

        if _run_config_str is None:
            self.fail("Unable to find RUN_CONFIG in configuration subgroup.")

        _run_config = toml.loads(_run_config_str)
        n_motion_groups = len(_run_config["run"]["motion_group"])
        _run_config["run"]["motion_group"][f"{n_motion_groups}"] = {
            "name": "unused motion group",
            "drive": {"name": "unused drive"},
        }
        child.attrs["RUN_CONFIG"] = toml.as_toml_string(_run_config)

        # test
        with self.assertWarns(HDFMappingWarning):
            _map = self.map  # type: HDFMapControlBMotion
            self.assertTrue(
                _map._generate_config_name(n_motion_groups, "unused motion group")
                not in _map.configs
            )

    def test_warns_axis_names_not_defined(self):
        # axis names are not populated in bmotion_axis_names
        _group = self.dgroup
        dset_axis_names = _group["bmotion_axis_names"]
        data = dset_axis_names[...]
        data[["a0", "a1", "a2", "a3", "a4", "a5"]][:] = b""
        dset_axis_names[...] = data[...]

        # test
        with self.assertRaises(HDFMappingError):
            with self.assertWarns(HDFMappingWarning):
                _map = self.map  # type: HDFMapControlBMotion

    def test_generate_state_entry(self):
        _map = self.map  # type: HDFMapControlBMotion
        _dset = self.dgroup["bmotion_positions"]  # type: h5py.Dataset
        _conditions = [
            # (_assert, kwargs, expected)
            (
                self.assertEqual,
                {
                    "col_name": "a0",
                    "ax_name": "x",
                    "dset": _dset,
                    "state_dict": {},
                },
                (
                    "xyz",
                    {
                        "dset paths": (_dset.name,),
                        "dset field": ("a0", "", ""),
                        "shape": (3,),
                        "dtype": np.float64,
                        "config column": "motion_group_name",
                    },
                ),
            ),
            (
                self.assertEqual,
                {
                    "col_name": "a1",
                    "ax_name": "y",
                    "dset": _dset,
                    "state_dict": {"target_xyz": {}},
                },
                (
                    "xyz",
                    {
                        "dset paths": (_dset.name,),
                        "dset field": ("", "a1", ""),
                        "shape": (3,),
                        "dtype": np.float64,
                        "config column": "motion_group_name",
                    },
                ),
            ),
            (
                self.assertEqual,
                {
                    "col_name": "a2",
                    "ax_name": "z",
                    "dset": _dset,
                    "state_dict": {
                        "xyz": {
                            "dset paths": (_dset.name,),
                            "dset field": ("a0", "", ""),
                            "shape": (3,),
                            "dtype": np.float64,
                            "config column": "motion_group_name",
                        },
                    },
                },
                (
                    "xyz",
                    {
                        "dset paths": (_dset.name,),
                        "dset field": ("a0", "", "a2"),
                        "shape": (3,),
                        "dtype": np.float64,
                        "config column": "motion_group_name",
                    },
                ),
            ),
            (
                self.assertEqual,
                {
                    "col_name": "a4",
                    "ax_name": "rotation",
                    "dset": _dset,
                    "state_dict": {},
                },
                (
                    "rotation",
                    {
                        "dset paths": (_dset.name,),
                        "dset field": ("a4",),
                        "shape": (),
                        "dtype": _dset.dtype["a4"],
                        "config column": "motion_group_name",
                    },
                ),
            ),
        ]
        for _assert, kwargs, expected in _conditions:
            self.assert_runner(
                _assert=_assert,
                attr=_map._generate_state_entry,
                args=(),
                kwargs=kwargs,
                expected=expected,
            )

    def test_generate_config_name(self):
        _map = self.MAP_CLASS
        _conditions = [
            # (args, expected)
            ((5, "my_motion_group"), "5 - my_motion_group"),
            ((20, "foo"), "20 - foo"),
            (("5", "<Hades>    n21x21"), "5 - <Hades>    n21x21"),
        ]
        for args, expected in _conditions:
            self.assert_runner(
                _assert=self.assertEqual,
                attr=_map._generate_config_name,
                args=args,
                kwargs={},
                expected=expected,
            )

    def test_split_config_name(self):
        _map = self.MAP_CLASS
        _conditions = [
            # (_assert, args, expected)
            (self.assertEqual, ("5 - my_motion_group",), ("5", "my_motion_group")),
            (self.assertEqual, ("20 - foo",), ("20", "foo")),
            (self.assertEqual, ("20 - <Hades>    n21x21",), ("20", "<Hades>    n21x21")),
            (self.assertEqual, ("five",), (None, "five")),
            (self.assertEqual, ("A - my_motion_group",), (None, "A - my_motion_group")),
            (self.assertEqual, ("5 ~ my_motion_group",), (None, "5 ~ my_motion_group")),
        ]
        for _assert, args, expected in _conditions:
            self.assert_runner(
                _assert=_assert,
                attr=_map._split_config_name,
                args=args,
                kwargs={},
                expected=expected,
            )

    def test_get_dataset(self):
        _map = self.map
        _group = self.dgroup

        _conditions = [
            # (_assert, args, expected)
            (self.assertEqual, ("main",), _group["Run time list"]),
            (self.assertEqual, ("axis_names",), _group["bmotion_axis_names"]),
            (self.assertEqual, ("positions",), _group["bmotion_positions"]),
            (self.assertEqual, ("target_positions",), _group["bmotion_target_positions"]),
            (self.assertRaises, ("not_a_dataset",), ValueError),
        ]
        for _assert, args, expected in _conditions:
            self.assert_runner(
                _assert=_assert,
                attr=_map._get_dataset,
                args=args,
                kwargs={},
                expected=expected,
            )

    def test_construct_dataset_name(self):
        _map = self.map
        _conditions = [
            # (_assert, args, expected)
            (self.assertEqual, ("main",), "Run time list"),
            (self.assertEqual, ("axis_names",), "bmotion_axis_names"),
            (self.assertEqual, ("positions",), "bmotion_positions"),
            (self.assertEqual, ("target_positions",), "bmotion_target_positions"),
            (self.assertRaises, ("not_a_dataset",), ValueError),
        ]
        for _assert, args, expected in _conditions:
            self.assert_runner(
                _assert=_assert,
                attr=_map.construct_dataset_name,
                args=args,
                kwargs={},
                expected=expected,
            )

    @ut.skip("Update for get_config_column_value")
    def test_get_config_column_value(self):
        _map = self.map
        _conditions = [
            # (_assert, args, expected)
            (self.assertEqual, ("5 - my_motion_group",), "5"),
            (self.assertEqual, ("20 - foo",), "20"),
            (self.assertEqual, ("20 - <Hades>    n21x21",), "20"),
            (self.assertIs, ("five",), None),
            (self.assertIs, ("A - my_motion_group",), None),
            (self.assertIs, ("5 ~ my_motion_group",), None),
        ]
        for _assert, args, expected in _conditions:
            self.assert_runner(
                _assert=_assert,
                attr=_map.get_config_column_value,
                args=args,
                kwargs={},
                expected=expected,
            )

    def test_get_config_name_by_drive_name(self):
        _map = self.map  # type: HDFMapControlBMotion
        _conditions = [
            # (assert, args, expected)
            (self.assertRaises, (5,), TypeError),
            (self.assertRaises, ("not_correct_drive_name",), ValueError),
            (self.assertEqual, ("drive0",), _map._generate_config_name(0, "mg0")),
        ]
        for _assert, args, expected in _conditions:
            self.assert_runner(
                _assert=_assert,
                attr=_map.get_config_name_by_drive_name,
                args=args,
                kwargs={},
                expected=expected,
            )

    def test_get_config_name_by_motion_group_id(self):
        _map = self.map  # type: HDFMapControlBMotion
        _conditions = [
            # (_assert, args, expected)
            (self.assertRaises, (5.5,), TypeError),
            (self.assertRaises, ({"not_an_id": 5},), TypeError),
            (self.assertRaises, ("not_correct_motion_group_id",), HDFMappingError),
            (self.assertEqual, (0,), _map._generate_config_name(0, "mg0")),
            (self.assertEqual, ("0",), _map._generate_config_name(0, "mg0")),
        ]
        for _assert, args, expected in _conditions:
            self.assert_runner(
                _assert=_assert,
                attr=_map.get_config_name_by_motion_group_id,
                args=args,
                kwargs={},
                expected=expected,
            )

    def test_get_config_name_by_motion_group_name(self):
        _map = self.map  # type: HDFMapControlBMotion
        _conditions = [
            # (_assert, args, expected)
            (self.assertRaises, (5.5,), TypeError),
            (self.assertRaises, ({"not_a_name": 5},), TypeError),
            (self.assertRaises, ("wrong_name",), ValueError),
            (self.assertEqual, ("mg0",), _map._generate_config_name(0, "mg0")),
        ]
        for _assert, args, expected in _conditions:
            self.assert_runner(
                _assert=_assert,
                attr=_map.get_config_name_by_motion_group_name,
                args=args,
                kwargs={},
                expected=expected,
            )

    def test_configs_one_motion_group(self):
        _group = self.dgroup
        _faux_mod = self.mod  # type: FauxBMotion

        _map = self.map
        configs = _map.configs

        _run_config_str = _group[_faux_mod.run_configuration_name].attrs["RUN_CONFIG"]
        _run_config = toml.loads(_run_config_str)
        _mg_config = _run_config["run"]["motion_group"]["0"]

        _conditions = [
            # (_assert, value, expected)
            (self.assertEqual, 1, len(configs)),
            (self.assertIn, "0 - mg0", configs),
            (self.assertIn, "BAPSFDAQ_MOTION_LV_VERSION", configs["0 - mg0"]),
            (self.assertIn, "BAPSF_MOTION_VERSION", configs["0 - mg0"]),
            (self.assertIn, "EXPANSION_ATTR", configs["0 - mg0"]),
            (self.assertIn, "MG_CONFIG", configs["0 - mg0"]),
            (self.assertIn, "dset paths", configs["0 - mg0"]),
            (self.assertIn, "shotnum", configs["0 - mg0"]),
            (self.assertIn, "state values", configs["0 - mg0"]),
            (
                self.assertIsInstance,
                configs["0 - mg0"]["BAPSFDAQ_MOTION_LV_VERSION"],
                str,
            ),
            (self.assertIsInstance, configs["0 - mg0"]["BAPSF_MOTION_VERSION"], str),
            (self.assertIsInstance, configs["0 - mg0"]["EXPANSION_ATTR"], str),
            (self.assertIsInstance, configs["0 - mg0"]["MG_CONFIG"], dict),
            (self.assertIsInstance, configs["0 - mg0"]["dset paths"], tuple),
            (self.assertIsInstance, configs["0 - mg0"]["shotnum"], dict),
            (self.assertIsInstance, configs["0 - mg0"]["state values"], dict),
            (self.assertDictEqual, configs["0 - mg0"]["MG_CONFIG"], _mg_config),
            (
                self.assertEqual,
                configs["0 - mg0"]["dset paths"],
                (
                    f"/Raw data + config/bmotion/Run time list",
                    f"/Raw data + config/bmotion/bmotion_axis_names",
                    f"/Raw data + config/bmotion/bmotion_positions",
                    f"/Raw data + config/bmotion/bmotion_target_positions",
                ),
            ),
            (
                self.assertDictEqual,
                configs["0 - mg0"]["shotnum"],
                {
                    "dset paths": None,
                    "dset field": ("Shot number",),
                    "shape": (),
                    "dtype": np.int32,
                },
            ),
            (self.assertIn, "xyz", configs["0 - mg0"]["state values"]),
            (self.assertIn, "xyz_target", configs["0 - mg0"]["state values"]),
            (
                self.assertDictEqual,
                configs["0 - mg0"]["state values"]["xyz"],
                {
                    "dset paths": ("/Raw data + config/bmotion/bmotion_positions",),
                    "dset field": ("a0", "a1", ""),
                    "shape": (3,),
                    "dtype": np.float64,
                    "config column": "motion_group_name",
                },
            ),
            (
                self.assertDictEqual,
                configs["0 - mg0"]["state values"]["xyz_target"],
                {
                    "dset paths": (
                        "/Raw data + config/bmotion/bmotion_target_positions",
                    ),
                    "dset field": ("a0", "a1", ""),
                    "shape": (3,),
                    "dtype": np.float64,
                    "config column": "motion_group_name",
                },
            ),
        ]
        for (
            _assert,
            value,
            expected,
        ) in _conditions:
            with self.subTest(_assert=_assert.__name__, value=value, expected=expected):
                _assert(value, expected)

    def test_configs_two_motion_groups(self):
        _group = self.dgroup
        _faux_mod = self.mod  # type: FauxBMotion
        _faux_mod.knobs.n_motion_groups = 2

        _map = self.map
        configs = _map.configs

        _run_config_str = _group[_faux_mod.run_configuration_name].attrs["RUN_CONFIG"]
        _run_config = toml.loads(_run_config_str)

        _conditions = [
            # (_assert, value, expected)
            (self.assertEqual, 2, len(configs)),
            (self.assertIn, "0 - mg0", configs),
            (self.assertIn, "1 - mg1", configs),
        ]
        for ii, mg_name in enumerate(("0 - mg0", "1 - mg1")):
            _conditions.extend(
                [
                    (self.assertIn, "BAPSFDAQ_MOTION_LV_VERSION", configs[mg_name]),
                    (self.assertIn, "BAPSF_MOTION_VERSION", configs[mg_name]),
                    (self.assertIn, "EXPANSION_ATTR", configs[mg_name]),
                    (self.assertIn, "MG_CONFIG", configs[mg_name]),
                    (self.assertIn, "dset paths", configs[mg_name]),
                    (self.assertIn, "shotnum", configs[mg_name]),
                    (self.assertIn, "state values", configs[mg_name]),
                    (
                        self.assertIsInstance,
                        configs[mg_name]["BAPSFDAQ_MOTION_LV_VERSION"],
                        str,
                    ),
                    (
                        self.assertIsInstance,
                        configs[mg_name]["BAPSF_MOTION_VERSION"],
                        str,
                    ),
                    (self.assertIsInstance, configs[mg_name]["EXPANSION_ATTR"], str),
                    (self.assertIsInstance, configs[mg_name]["MG_CONFIG"], dict),
                    (self.assertIsInstance, configs[mg_name]["dset paths"], tuple),
                    (self.assertIsInstance, configs[mg_name]["shotnum"], dict),
                    (self.assertIsInstance, configs[mg_name]["state values"], dict),
                    (
                        self.assertDictEqual,
                        configs[mg_name]["MG_CONFIG"],
                        _run_config["run"]["motion_group"][f"{ii}"],
                    ),
                    (
                        self.assertEqual,
                        configs[mg_name]["dset paths"],
                        (
                            f"/Raw data + config/bmotion/Run time list",
                            f"/Raw data + config/bmotion/bmotion_axis_names",
                            f"/Raw data + config/bmotion/bmotion_positions",
                            f"/Raw data + config/bmotion/bmotion_target_positions",
                        ),
                    ),
                    (
                        self.assertDictEqual,
                        configs[mg_name]["shotnum"],
                        {
                            "dset paths": None,
                            "dset field": ("Shot number",),
                            "shape": (),
                            "dtype": np.int32,
                        },
                    ),
                    (self.assertIn, "xyz", configs[mg_name]["state values"]),
                    (self.assertIn, "xyz_target", configs[mg_name]["state values"]),
                    (
                        self.assertDictEqual,
                        configs[mg_name]["state values"]["xyz"],
                        {
                            "dset paths": (
                                "/Raw data + config/bmotion/bmotion_positions",
                            ),
                            "dset field": ("a0", "a1", ""),
                            "shape": (3,),
                            "dtype": np.float64,
                            "config column": "motion_group_name",
                        },
                    ),
                    (
                        self.assertDictEqual,
                        configs[mg_name]["state values"]["xyz_target"],
                        {
                            "dset paths": (
                                "/Raw data + config/bmotion/bmotion_target_positions",
                            ),
                            "dset field": ("a0", "a1", ""),
                            "shape": (3,),
                            "dtype": np.float64,
                            "config column": "motion_group_name",
                        },
                    ),
                ],
            )
        for (
            _assert,
            value,
            expected,
        ) in _conditions:
            with self.subTest(_assert=_assert.__name__, value=value, expected=expected):
                _assert(value, expected)

    def test_configs_two_motion_groups_with_one_unused(self):
        # test a run configuration with two motion groups in RUN_CONFIGS
        # but with only one is saved to datasets
        _group = self.dgroup
        _faux_mod = self.mod  # type: FauxBMotion

        _run_config_str = _group[_faux_mod.run_configuration_name].attrs["RUN_CONFIG"]
        _run_config = toml.loads(_run_config_str)
        _run_config["run"]["motion_group"]["1"] = {
            "name": "mg1",
            "drive": {"name": "drive1"},
        }
        _group[_faux_mod.run_configuration_name].attrs["RUN_CONFIG"] = (
            toml.as_toml_string(_run_config)
        )

        with self.assertWarns(HDFMappingWarning):
            self.test_configs_one_motion_group()

        with warnings.catch_warnings():
            warnings.simplefilter("ignore", category=HDFMappingWarning)
            _map = self.map
            configs = _map.configs
        _conditions = [
            # (_assert, value, expected)
            (self.assertNotIn, "1 - mg1", configs),
        ]
        for _assert, value, expected in _conditions:
            with self.subTest(_assert=_assert.__name__, value=value, expected=expected):
<<<<<<< HEAD
                _assert(value, expected)

    def assert_runner(
        self,
        _assert: Union[str, Callable],
        attr: Callable,
        args: tuple,
        kwargs: dict,
        expected,
    ):
        with self.subTest(
            test_attr=attr.__name__,
            args=args,
            kwargs=kwargs,
            expected=expected,
        ):
            if isinstance(_assert, str) and hasattr(self, _assert):
                _assert = getattr(self, _assert)
            elif isinstance(_assert, str):
                self.fail(
                    f"The given assert name '{_assert}' does NOT match an "
                    f"assert method on self."
                )

            if _assert == self.assertRaises:
                with self.assertRaises(expected):
                    attr(*args, **kwargs)
            else:
                _assert(attr(*args, **kwargs), expected)
=======
                _assert(value, expected)
>>>>>>> 61c0096f
<|MERGE_RESOLUTION|>--- conflicted
+++ resolved
@@ -650,36 +650,4 @@
         ]
         for _assert, value, expected in _conditions:
             with self.subTest(_assert=_assert.__name__, value=value, expected=expected):
-<<<<<<< HEAD
-                _assert(value, expected)
-
-    def assert_runner(
-        self,
-        _assert: Union[str, Callable],
-        attr: Callable,
-        args: tuple,
-        kwargs: dict,
-        expected,
-    ):
-        with self.subTest(
-            test_attr=attr.__name__,
-            args=args,
-            kwargs=kwargs,
-            expected=expected,
-        ):
-            if isinstance(_assert, str) and hasattr(self, _assert):
-                _assert = getattr(self, _assert)
-            elif isinstance(_assert, str):
-                self.fail(
-                    f"The given assert name '{_assert}' does NOT match an "
-                    f"assert method on self."
-                )
-
-            if _assert == self.assertRaises:
-                with self.assertRaises(expected):
-                    attr(*args, **kwargs)
-            else:
-                _assert(attr(*args, **kwargs), expected)
-=======
-                _assert(value, expected)
->>>>>>> 61c0096f
+                _assert(value, expected)