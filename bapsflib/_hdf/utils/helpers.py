--- conflicted
+++ resolved
@@ -27,22 +27,10 @@
 
 from typing import Any, Dict, Iterable, List, Optional, Tuple
 
-<<<<<<< HEAD
 from bapsflib._hdf.utils.file import File
 
 # define type aliases
 IndexDict = Dict[str, Dict[str, np.ndarray]]
-=======
-from bapsflib._hdf.maps.controls.templates import (
-    ControlMap,
-    HDFMapControlCLTemplate,
-    HDFMapControlTemplate,
-)
-from bapsflib._hdf.utils.file import File
-
-# define type aliases
-IndexDict = Dict[str, np.ndarray]
->>>>>>> 30919037
 
 
 def build_shotnum_dset_relation(
@@ -709,7 +697,6 @@
     """
     # intersect shot numbers
     shotnum_intersect = shotnum
-    # for sni in sni_dict.values():
     for control_name in sni_dict.keys():
         for state_key, sni in sni_dict[control_name].items():
             shotnum_intersect = np.intersect1d(
@@ -719,7 +706,6 @@
         raise ValueError("Input `shotnum` would result in a NULL array")
 
     # now filter
-    # for control_name in index_dict:
     for control_name in index_dict.keys():
         for state_key, index in index_dict[control_name].items():
             sni = sni_dict[control_name][state_key]
