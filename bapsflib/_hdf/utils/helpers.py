# This file is part of the bapsflib package, a Python toolkit for the
# BaPSF group at UCLA.
#
# http://plasma.physics.ucla.edu/
#
# Copyright 2017-2018 Erik T. Everson and contributors
#
# License: Standard 3-clause BSD; see "LICENSES/LICENSE.txt" for full
#   license terms and contributor agreement.
#
"""
Helper functions that are utilized by the HDF5 utility classes defined
in module :mod:`bapsflib._hdf.utils`.
"""
__all__ = [
    "build_shotnum_dset_relation",
    "condition_controls",
    "condition_shotnum",
    "do_shotnum_intersection",
    "IndexDict",
]

import h5py
import numpy as np

from typing import Any, Dict, Iterable, List, Optional, Tuple

from bapsflib._hdf.utils.file import File

# define type aliases
IndexDict = Dict[str, Dict[str, np.ndarray]]


def build_shotnum_dset_relation(
    shotnum: np.ndarray,
    dset: h5py.Dataset,
    shotnumkey: str,
    n_configs: int,
    config_column_value: Any,
    config_column: Optional[str] = None,
) -> Tuple[np.ndarray, np.ndarray]:
    """
    Compares the ``shotnum`` `numpy` array to the specified dataset,
    ``dset``, to determine which indices contain the desired shot
    number(s)
    [for `~bapsflib._hdf.utils.hdfreadcontrols.HDFReadControls`].
    As a results, two numpy arrays are returned which satisfy the rule::

        shotnum[sni] = dset[index, shotnumkey]

    where ``shotnum`` is the original shot number array, ``sni`` is a
    boolean `numpy` array masking which shot numbers were determined to
    be in the dataset, and ``index`` is an array of indices
    corresponding to the desired shot number(s).

    Parameters
    ----------
    shotnum : :term:`array_like`
        Array like object of desired shot numbers.

    dset: `h5py.Dataset`
        Control device dataset

    shotnumkey : `str`
        Dataset field name containing shot numbers.

    n_configs : int
        The number of unique configurations contained in ``dset``.

    config_column_value : `Any`
        The configuration value to searched for in ``config_column``.
        This is typically the name of the device configuration.

    config_column : Optional[`str`]
        Name of the ``dset`` column containing control configurations.
        If omitted, then ``dset`` columns are searched for a name
        containing 'configuration'.  (DEFAULT: `None`)

    Returns
    -------
    index : `numpy.ndarray`
        array of indices to index ``dset``

    sni : `numpy.ndarray`
        boolean array that masks the ``shotnum`` array

    """
    # We assume the shot numbers in shotnum and dset are sequential.  If they
    # are not, then something wrong occurred with the ACQ II.
    #
    if shotnumkey not in dset.dtype.names:
        raise ValueError(
            f"The expected shot number column '{shotnumkey}' not found in the "
            f"HDF5 dataset {dset.name}.  Present columns are {dset.dtype.names}."
        )

    if config_column is None:
        # assume default column name
        column_name_mask = [
            "configuration" in name.casefold() for name in dset.dtype.names
        ]
<<<<<<< HEAD
        if np.count_nonzero(column_name_mask) != 1 and n_configs != 1:
=======
        if np.count_nonzero(column_name_mask) > 1 or (
            np.count_nonzero(column_name_mask) != 1 and n_configs != 1
        ):
>>>>>>> c5708fd8
            raise ValueError(
                "No column configuration name given (i.e. config_column ==  None) "
                "and unable to infer configuration name from "
                f"HDF5 dataset ('{dset.name}') column names, {list(dset.dtype.names)}."
            )

        if np.count_nonzero(column_name_mask) == 1:  # n_configs == 1
            config_column = dset.dtype.names[np.where(column_name_mask)[0][0]]
        else:
            # n_configs == 1 and there's no configuration column...assume the
            # dataset represents a single configuration
            pass

    elif config_column not in dset.dtype.names:
        raise ValueError(
            f"The configuration column '{config_column}' not found in the "
            f"HDF5 dataset '{dset.name}'.  Present columns are {dset.dtype.names}."
        )
<<<<<<< HEAD

    dset_shotnum = dset[shotnumkey]
    if n_configs == 1 and dset_shotnum.size != np.unique(dset_shotnum).size:
        raise ValueError(
            f"HDF5 dataset {dset.name} is indicated to have a single configuration, "
            f"but the shot number column is NOT uniquely filled.  Indicating "
            f"multiple configurations are present."
        )

    if config_column is None:
        config_mask = np.ones_like(dset_shotnum, dtype=bool)
    else:
        dset_config_column = dset[config_column]  # type: np.ndarray
        config_mask = (
            dset_config_column == config_column_value.encode()
        )  # type: np.ndarray

        if np.count_nonzero(config_mask) == 0:
            raise ValueError(
                f"The config_column_value '{config_column_value}' could not be "
                f"found in the HDF5 dataset '{dset.name}'.  Valid values are "
                f"{np.unique(dset_config_column)}."
            )

    dset_shotnum_subset = dset_shotnum[config_mask]

    intersection, sni_index, dset_subset_index = np.intersect1d(
        shotnum, dset_shotnum_subset, assume_unique=True, return_indices=True
    )

    # construct sni
    sni = np.zeros_like(shotnum, dtype=bool)
    sni[sni_index] = True

    # construct index
    mask = np.zeros_like(dset_shotnum_subset, dtype=bool)
    mask[dset_subset_index] = True
    config_mask[config_mask] = mask
    index = np.where(config_mask)[0]

    if np.count_nonzero(sni) != index.size:
=======

    dset_shotnum = dset[shotnumkey]
    if n_configs == 1 and dset_shotnum.size != np.unique(dset_shotnum).size:
        raise ValueError(
            f"HDF5 dataset {dset.name} is indicated to have a single configuration, "
            f"but the shot number column is NOT uniquely filled.  Indicating "
            f"multiple configurations are present."
        )

    if config_column is None:
        config_mask = np.ones_like(dset_shotnum, dtype=bool)
    else:
        dset_config_column = dset[config_column]  # type: np.ndarray
        config_mask = (
            dset_config_column == config_column_value.encode()
        )  # type: np.ndarray

        if np.count_nonzero(config_mask) == 0:
            raise ValueError(
                f"The config_column_value '{config_column_value}' could not be "
                f"found in the HDF5 dataset '{dset.name}'.  Valid values are "
                f"{np.unique(dset_config_column)}."
            )

    dset_shotnum_subset = dset_shotnum[config_mask]

    intersection, sni_index, dset_subset_index = np.intersect1d(
        shotnum, dset_shotnum_subset, assume_unique=True, return_indices=True
    )

    # construct sni
    sni = np.zeros_like(shotnum, dtype=bool)
    sni[sni_index] = True

    # construct index
    mask = np.zeros_like(dset_shotnum_subset, dtype=bool)
    mask[dset_subset_index] = True
    config_mask[config_mask] = mask
    index = np.where(config_mask)[0]

    if np.count_nonzero(sni) != index.size:  # coverage: ignore
>>>>>>> c5708fd8
        raise ValueError(
            "Something went wrong... The constructed 'sni' does NOT have the "
            "same number of True values as the size of the constructed 'index' "
            "array."
        )

    return index.view(), sni.view()


def condition_controls(hdf_file: File, controls: Any) -> List[Tuple[str, Any]]:
    """
    Conditions the ``controls`` argument for
    `~.hdfreadcontrols.HDFReadControls` and `~.hdfreaddata.HDFReadData`.

    Parameters
    ----------
    hdf_file : `~bapsflib._hdf.utils.file.File`
        HDF5 object instance

    controls :
        ``controls`` argument to be conditioned

    Returns
    -------
    `list`
        A `list` containing tuple pairs of control device name and desired
        configuration name

    Examples
    --------

    >>> from bapsflib import lapd
    >>> f = lapd.File('sample.hdf5')
    >>> controls = ['Wavefrom', ('6K Compumotor', 3)]
    >>> conditioned_controls = condition_controls(f, controls)
    >>> conditioned_controls
    [('Waveform', 'config01'), ('6K Compumotor', 3)]

    .. admonition:: Condition Criteria

        #. Input ``controls`` should be
           ``Union[str, Iterable[Union[str, Tuple[str, Any]]]]``
        #. There can only be one control for each
           :class:`~bapsflib._hdf.maps.controls.types.ConType`.
        #. If a control has multiple configurations, then one must be
           specified.
        #. If a control has ONLY ONE configuration, then that will be
           assumed (and checked against the specified configuration).
    """
    # grab instance of file mapping
    _fmap = hdf_file.file_map

    # -- condition 'controls' argument                              ----
    # - controls is:
    #   1. a string or Iterable
    #   2. each element is either a string or tuple
    #   3. if tuple, then length <= 2
    #      ('control name',) or ('control_name', config_name)
    #
    # check if NULL
    if not bool(controls):
        # catch a null controls
        raise ValueError("controls argument is NULL")

    # make string a list
    if isinstance(controls, str):
        controls = [controls]

    # condition Iterable
    if not isinstance(controls, Iterable):
        raise TypeError("`controls` argument is not Iterable")

    # all list items have to be strings or tuples
    if not all(isinstance(con, (str, tuple)) for con in controls):
        raise TypeError("all elements of `controls` must be of type string or tuple")

    # condition controls
    new_controls = []
    for control in controls:
        if isinstance(control, str):
            name = control
            config_name = None
        else:
            # tuple case
            if len(control) > 2:
                raise ValueError(
                    "a `controls` tuple element must be specified "
                    "as ('control name') or, "
                    "('control name', config_name)"
                )

            name = control[0]
            config_name = None if len(control) == 1 else control[1]

        # ensure proper control and configuration name are defined
        if name in [cc[0] for cc in new_controls]:
            raise ValueError(
                f"Control device ({control}) can only have one occurrence in controls"
            )
        elif name in _fmap.controls:
            control_map = _fmap.controls[name]

            if config_name is None and len(control_map.configs) == 1:
                config_name = list(control_map.configs)[0]
            else:
                config_name = control_map.process_config_name(config_name)

        else:
            raise ValueError(f"Control device ({name}) not in HDF5 file")

        # add control to new_controls
        new_controls.append((name, config_name))

    # re-assign `controls`
    controls = new_controls

    # enforce one control per contype
    checked = []
    for control in controls:
        # control is a tuple, not a string
        contype = _fmap.controls[control[0]].contype

        if contype in checked:
            raise TypeError("`controls` has multiple devices per contype")
        else:
            checked.append(contype)

    # return conditioned list
    return controls


def condition_shotnum(
    shotnum: Any, dset_list: List[h5py.Dataset], shotnumkey_list: List[str]
) -> np.ndarray:
    r"""
    Conditions the ``shotnum`` argument for
    `~bapsflib._hdf.utils.hdfreadcontrols.HDFReadControls` and
    :`~bapsflib._hdf.utils.hdfreaddata.HDFReadData`.

    Parameters
    ----------
    shotnum: :term:`array_like` or Union[int, slice, List[int,...]]
        Array like object of desired shot numbers.

    dset_list : List[h5py.Dataset]
        List of control dataset instances that the shot number
        ``shotnum`` should be conditioned against

    shotnumkey_list : List[str]
        A one-to-one list with ``dset_list`` that names the shot number
        column filed in the associated dataset.

    Returns
    -------
    `numpy.ndarray`
        conditioned ``shotnum`` numpy array


    .. admonition:: Condition Criteria

        #. Any :math:`\mathbf{shotnum} \le 0` will be removed.
        #. A `ValueError` will be thrown if the conditioned array is
           NULL.
    """
    # Acceptable `shotnum` types
    # 1. int
    # 2. slice() object
    # 3. List[int, ...]
    # 4. np.array (dtype = np.integer and ndim = 1)
    #
    # Catch each `shotnum` type and convert to numpy array
    #
    if isinstance(shotnum, int):
        if shotnum <= 0 or isinstance(shotnum, bool):
            raise ValueError(
                f"Valid `shotnum` ({shotnum}) not passed. Resulting array would be NULL."
            )

        # convert
        shotnum = np.array([shotnum], dtype=np.uint32)

    elif isinstance(shotnum, list):
        # ensure all elements are int
        if not all(isinstance(sn, int) for sn in shotnum):
            raise ValueError("Valid `shotnum` not passed. All values NOT int.")

        # remove shot numbers <= 0
        shotnum.sort()
        shotnum = list(set(shotnum))
        shotnum.sort()
        if min(shotnum) <= 0:
            # remove values less-than or equal to 0
            new_sn = [sn for sn in shotnum if sn > 0]
            shotnum = new_sn

        # ensure not NULL
        if len(shotnum) == 0:
            raise ValueError("Valid `shotnum` not passed. Resulting array would be NULL")

        # convert
        shotnum = np.array(shotnum, dtype=np.uint32)

    elif isinstance(shotnum, slice):
        # determine the largest possible shot number
        last_sn = [dset[-1, key] + 1 for dset, key in zip(dset_list, shotnumkey_list)]
        if shotnum.stop is not None:
            last_sn.append(shotnum.stop)
        stop_sn = max(last_sn)

        # get the start, stop, and step for the shot number array
        start, stop, step = shotnum.indices(stop_sn)

        # re-define `shotnum`
        shotnum = np.arange(start, stop, step, dtype=np.int32)

        # remove shot numbers <= 0
        shotnum = np.delete(shotnum, np.where(shotnum <= 0)[0])
        shotnum = shotnum.astype(np.uint32)

        # ensure not NULL
        if shotnum.size == 0:
            raise ValueError("Valid `shotnum` not passed. Resulting array would be NULL")

    elif isinstance(shotnum, np.ndarray):
        if shotnum.ndim != 1:
            shotnum = shotnum.squeeze()
        if (
            shotnum.ndim != 1
            or not np.issubdtype(shotnum.dtype, np.integer)
            or bool(shotnum.dtype.names)
        ):
            raise ValueError("Valid `shotnum` not passed")

        # remove shot numbers <= 0
        shotnum.sort()
        shotnum = np.delete(shotnum, np.where(shotnum <= 0)[0])
        shotnum = shotnum.astype(np.uint32)

        # ensure not NULL
        if shotnum.size == 0:
            raise ValueError("Valid `shotnum` not passed. Resulting array would be NULL")
    else:
        raise ValueError("Valid `shotnum` not passed")

    # return
    return shotnum


def do_shotnum_intersection(
    shotnum: np.ndarray, sni_dict: IndexDict, index_dict: IndexDict
) -> Tuple[np.ndarray, IndexDict, IndexDict]:
    """
    Calculates intersection of ``shotnum`` and all existing dataset
    shot numbers, ``shotnum[sni]``.

    .. admonition:: Recall Array Relationship

        .. code-block:: python

            shotnum[sni] = dset[index, shotnumkey]

    Parameters
    ----------
    shotnum : :term:`array_like`
        Array like object of desired shot numbers.

    sni_dict : `IndexDict`
        Dictionary of dictionaries of all dataset ``sni`` arrays.  The
        first level of `dict` keys is the control device name and the
        second level of `dict` keys is the desired 'state value` (e.g.
        ``'xyz'``).

    index_dict : `IndexDict`
        Dictionary of dictionaries of all dataset ``index`` arrays.  The
        first level of `dict` keys is the control device name and the
        second level of `dict` keys is the desired 'state value` (e.g.
        ``'xyz'``).

    Returns
    -------
    shotnum : `numpy.ndarray`
        intersected and re-calculated array of shot numbers

    sni_dict : `IndexDict`
        intersected and re-calculated arrays of ``sni`` indexing values
        for each dataset

    index_dict : `IndexDict`
        intersected and re-calculated arrays of ``index`` indexing
        values for each dataset
    """
    # intersect shot numbers
    shotnum_intersect = shotnum
    for control_name in sni_dict.keys():
        for state_key, sni in sni_dict[control_name].items():
            shotnum_intersect = np.intersect1d(
                shotnum_intersect, shotnum[sni], assume_unique=True
            )
    if shotnum_intersect.shape[0] == 0:
        raise ValueError("Input `shotnum` would result in a NULL array")

    # now filter
    for control_name in index_dict.keys():
        for state_key, index in index_dict[control_name].items():
            sni = sni_dict[control_name][state_key]
            mask_for_index = np.isin(shotnum[sni], shotnum_intersect)
            index_dict[control_name][state_key] = index_dict[control_name][state_key][
                mask_for_index
            ]
            sni_dict[control_name][state_key] = np.ones(
                shotnum_intersect.shape, dtype=bool
            )

    # update shotnum
    shotnum = shotnum_intersect

    # return
    return shotnum, sni_dict, index_dict<|MERGE_RESOLUTION|>--- conflicted
+++ resolved
@@ -99,13 +99,9 @@
         column_name_mask = [
             "configuration" in name.casefold() for name in dset.dtype.names
         ]
-<<<<<<< HEAD
-        if np.count_nonzero(column_name_mask) != 1 and n_configs != 1:
-=======
         if np.count_nonzero(column_name_mask) > 1 or (
             np.count_nonzero(column_name_mask) != 1 and n_configs != 1
         ):
->>>>>>> c5708fd8
             raise ValueError(
                 "No column configuration name given (i.e. config_column ==  None) "
                 "and unable to infer configuration name from "
@@ -124,7 +120,6 @@
             f"The configuration column '{config_column}' not found in the "
             f"HDF5 dataset '{dset.name}'.  Present columns are {dset.dtype.names}."
         )
-<<<<<<< HEAD
 
     dset_shotnum = dset[shotnumkey]
     if n_configs == 1 and dset_shotnum.size != np.unique(dset_shotnum).size:
@@ -165,50 +160,7 @@
     config_mask[config_mask] = mask
     index = np.where(config_mask)[0]
 
-    if np.count_nonzero(sni) != index.size:
-=======
-
-    dset_shotnum = dset[shotnumkey]
-    if n_configs == 1 and dset_shotnum.size != np.unique(dset_shotnum).size:
-        raise ValueError(
-            f"HDF5 dataset {dset.name} is indicated to have a single configuration, "
-            f"but the shot number column is NOT uniquely filled.  Indicating "
-            f"multiple configurations are present."
-        )
-
-    if config_column is None:
-        config_mask = np.ones_like(dset_shotnum, dtype=bool)
-    else:
-        dset_config_column = dset[config_column]  # type: np.ndarray
-        config_mask = (
-            dset_config_column == config_column_value.encode()
-        )  # type: np.ndarray
-
-        if np.count_nonzero(config_mask) == 0:
-            raise ValueError(
-                f"The config_column_value '{config_column_value}' could not be "
-                f"found in the HDF5 dataset '{dset.name}'.  Valid values are "
-                f"{np.unique(dset_config_column)}."
-            )
-
-    dset_shotnum_subset = dset_shotnum[config_mask]
-
-    intersection, sni_index, dset_subset_index = np.intersect1d(
-        shotnum, dset_shotnum_subset, assume_unique=True, return_indices=True
-    )
-
-    # construct sni
-    sni = np.zeros_like(shotnum, dtype=bool)
-    sni[sni_index] = True
-
-    # construct index
-    mask = np.zeros_like(dset_shotnum_subset, dtype=bool)
-    mask[dset_subset_index] = True
-    config_mask[config_mask] = mask
-    index = np.where(config_mask)[0]
-
     if np.count_nonzero(sni) != index.size:  # coverage: ignore
->>>>>>> c5708fd8
         raise ValueError(
             "Something went wrong... The constructed 'sni' does NOT have the "
             "same number of True values as the size of the constructed 'index' "
