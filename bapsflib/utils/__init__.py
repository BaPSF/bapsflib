--- conflicted
+++ resolved
@@ -8,26 +8,22 @@
 # License: Standard 3-clause BSD; see "LICENSES/LICENSE.txt" for full
 #   license terms and contributor agreement.
 #
-<<<<<<< HEAD
-__all__ = ['BaPSFConstant', 'check_quantity', 'check_relativistic',
-           'errors', 'temperature_and_energy', 'warnings']
+"""
+Package of developer utilities.
+"""
+__all__ = ['decorators', 'errors', 'warnings']
+__all__ += ['BaPSFConstant', 'check_quantity', 'check_relativistic',
+            'temperature_and_energy']
 
-from . import (errors, warnings)
+from astropy.constants import Constant
+
+from . import (decorators, errors, warnings)
 from .decorators import (check_quantity, check_relativistic)
 from .units import temperature_and_energy
-from astropy.constants import Constant
 
 
 class BaPSFConstant(Constant):
     """Factory Class for BaPSF Constants"""
     default_reference = 'Basic Plasma Facility'
     _registry = {}
-    _has_incompatible_units = set()
-=======
-"""
-Package of developer utilities.
-"""
-__all__ = ['decorators', 'errors', 'warnings']
-
-from . import (decorators, errors, warnings)
->>>>>>> a20a78c8
+    _has_incompatible_units = set()