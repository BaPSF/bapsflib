--- conflicted
+++ resolved
@@ -26,10 +26,9 @@
     True
 
 where :obj:`data` is an instance of
-:class:`~bapsflib._hdf.utils.hdfreaddata.HDFReadData`.  The
-:class:`~bapsflib._hdf.utils.hdfreaddata.HDFReadData` class acts as a
-wrapper on :class:`numpy.recarray`.  Thus, :obj:`data` behaves just like
-a :class:`numpy.recarray` object and will have additional
+:class:`~bapsflib._hdf.utils.hdfreaddata.HDFReadData`, which is a
+subclass of `numpy.ndarray`.  Thus, :obj:`data` behaves just like
+a :class:`numpy.ndarray`, but has additional BaPSF focused
 methods/attributes that describe the data's origin and parameters
 (see :numref:`table_HDFReadData_methods`).
 
@@ -114,7 +113,7 @@
     | (see :ref:`read_digi_subset`)
     "
     :data:`silent`, :code:`False`, "set :code:`True` to suppress
-    :code:`UserWarnings`
+    `bapsflib` generated warnings
     "
 
 ------
@@ -211,12 +210,12 @@
 
 :data:`intersection_set` modifies what shot numbers are returned by
 :meth:`~File.read_data`.  By default :code:`intersection_set=True`
-which forces the returned data to only correspond to shot numbers that
+which forces the returned data to only contain shot numbers that
 exist in the digitizer dataset, exist in any specified control device
-datasets, and are requested by either :data:`index` or :data:`shotnum`.
+datasets, and are requested by :data:`index` or :data:`shotnum`.
 Setting :data:`intersection_set` to :code:`False` will return a
 :data:`data` array that has all shot numbers (:math:`\ge 1`) specified
-by either :data:`index` or :data:`shotnum`. If a digitizer or control
+by :data:`index` or :data:`shotnum`. If a digitizer or control
 device dataset does not have an entry corresponding to a specific shot
 number, then its spot in the data array will be filled with a "NaN"
 value (:data:`numpy.nan` for floats, :code:`-99999` for signed-integers,
@@ -238,13 +237,8 @@
 desired digitizer is the one defined in
 :attr:`~bapsflib._hdf.maps.core.HDFMap.main_digitizer`.  Suppose
 the :file:`test.hdf5` has two digitizers, :code:`'SIS 3301'` and
-<<<<<<< HEAD
 :code:`'SIS crate'`, then :code:`'SIS 3301'` would be assumed
-as the :attr:`~bapsflib._hdf.maps.hdfmap.HDFMap.main_digitizer`.  To
-=======
-:code:`'SIS crate'`.  In this case :code:`'SIS 3301'` would be assumed
 as the :attr:`~bapsflib._hdf.maps.core.HDFMap.main_digitizer`.  To
->>>>>>> 713e5cb2
 extract data from :code:`'SIS crate'` one would use the
 :data:`digitizer` keyword as follows::
 
