--- conflicted
+++ resolved
@@ -44,29 +44,6 @@
     showcontent = true
 
 [tool.gilesbot]
-<<<<<<< HEAD
-    [tool.gilesbot.towncrier_changelog]
-        enabled = true
-        verify_pr_number= true
-        changelog_skip_label = "No changelog entry needed"
-
-#    help_url = "https://github.com/BaPSF/bapsflib/blob/master/changelog/README.rst"
-#    changelog_missing = "Missing changelog entry"
-#    changelog_missing_long = """
-#    This pull request needs a changelog entry file in `changelog/NUMBER.TYPE.rst`.
-#    For more information, consult
-#    https://github.com/BaPSF/bapsflib/blob/master/changelog/README.rst . \
-#    """
-#    number_incorrect = "Incorrect changelog entry number (match PR!)"
-#    number_incorrect_long = """
-#    The changelog entry's number does not match this pull request's number. \
-#    """
-#    type_incorrect = "Incorrect changelog entry type (see list in changelog README)"
-#    type_incorrect_long = """
-#    The changelog entry for this PR must have one of the types
-#    (as in NUMBER.TYPE.rst) as described in the changelog README). \
-#    """
-=======
   [tool.gilesbot.towncrier_changelog]
     enabled = true
     changelog_skip_label = "No changelog entry needed"
@@ -85,5 +62,4 @@
     type_incorrect_long = """
     The changelog entry for this PR must have one of the types
     (as in NUMBER.TYPE.rst) as described in the changelog README). \
-    """
->>>>>>> 1121b350
+    """