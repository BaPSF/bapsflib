# these are dependencies required to use the package
# ought to mirror 'instal_requires' under 'options' in config.cfg
<<<<<<< HEAD
astropy >= 4.3.1
h5py >= 3.0
numpy >= 1.17
scipy >= 0.19
setuptools_scm
=======
-r build.txt
astropy >= 3.1, <= 4.1
h5py >= 2.8, <= 2.10.0
numpy >= 1.15
scipy >= 0.19
>>>>>>> feccce1d
<|MERGE_RESOLUTION|>--- conflicted
+++ resolved
@@ -1,15 +1,7 @@
 # these are dependencies required to use the package
 # ought to mirror 'instal_requires' under 'options' in config.cfg
-<<<<<<< HEAD
+-r build.txt
 astropy >= 4.3.1
 h5py >= 3.0
 numpy >= 1.17
-scipy >= 0.19
-setuptools_scm
-=======
--r build.txt
-astropy >= 3.1, <= 4.1
-h5py >= 2.8, <= 2.10.0
-numpy >= 1.15
-scipy >= 0.19
->>>>>>> feccce1d
+scipy >= 0.19