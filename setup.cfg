--- conflicted
+++ resolved
@@ -44,13 +44,8 @@
     # build dependencies...they should be defined under build-system.requires
 install_requires =
     # ought to mirror requirements/install.txt
-<<<<<<< HEAD
-    astropy >= 3.1
-    h5py >= 2.6, <= 2.10.0
-=======
     astropy >= 3.1, <= 4.1
     h5py >= 2.8, <= 2.10.0
->>>>>>> f91b8c83
     numpy >= 1.14
     scipy >= 0.19
     setuptools >= 41.2
