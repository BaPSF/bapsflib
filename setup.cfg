[metadata]
name = bapsflib
author = Basic Plasma Science Facility
maintainer = Erik T. Everson
maintainer_email = eeverson@physics.ucla.edu
description = A toolkit for handling data collected at BaPSF
long_description = file: README.md
long_description_content_type = text/markdown
license = 3-clause BSD
license_file = LICENSES/LICENSE.txt
url = https://github.com/BaPSF/bapsflib
download_url = https://pypi.org/project/bapsflib/
project_urls =
    BaPSF = http://plasma.physics.ucla.edu/
    Documentation = https://bapsflib.readthedocs.io/en/latest/
    GitHub = https://github.com/BaPSF/bapsflib
keywords = bapsf, HDF5, lapd, physics, plasma, plasma physics, science
classifiers =
    Intended Audience :: Developers
    Intended Audience :: Education
    Intended Audience :: Science/Research
    License :: OSI Approved :: BSD License
    Natural Language :: English
    Operating System :: MacOS
    Operating System :: Microsoft :: Windows
    Operating System :: POSIX :: Linux
    Programming Language :: Python :: 3
    Programming Language :: Python :: 3.7
    Programming Language :: Python :: 3.8
    Programming Language :: Python :: 3.9
    Programming Language :: Python :: 3.10
    Topic :: Education
    Topic :: Scientific/Engineering
    Topic :: Scientific/Engineering :: Physics
    Topic :: Software Development
    Topic :: Software Development :: Libraries :: Python Modules

[options]
python_requires = >=3.7
zip_safe = false
packages = find:
include_package_data = True
setup_requires =
    # PEP-518 encourages the use of pyproject.toml for defining
    # build dependencies...they should be defined under build-system.requires
install_requires =
    # ought to mirror requirements/install.txt
<<<<<<< HEAD
    astropy >= 4.3.1
    h5py >= 3.0
    numpy >= 1.17
=======
    astropy >= 3.1, <= 4.1
    h5py >= 2.8, <= 2.10.0
    numpy >= 1.15, < 1.23
>>>>>>> 7681598f
    scipy >= 0.19

[options.extras_require]
extras =
    # ought to mirror requirements/extras.txt
    # for developers
    black==22.3.0
    codespell
    isort
tests =
    # ought to mirror requirements/tests.txt
    %(extras)s
    codecov >= 2.0.15
    coverage[toml] >= 4.5.1
docs =
    # ought to mirror requirements/docs.txt
    %(extras)s
    sphinx >= 3.2.0
    sphinx-automodapi >= 0.13
    sphinx-changelog
    sphinx-gallery
    sphinx_rtd_theme
    towncrier >= 19.2.0
developer =
    # install everything for developers
    %(docs)s
    %(extras)s
    %(tests)s

[codespell]
skip = *.png,*cache*,*egg*,.git,.hypothesis,.idea,.tox,_build,venv
ignore-words-list =
    crate,<|MERGE_RESOLUTION|>--- conflicted
+++ resolved
@@ -45,15 +45,9 @@
     # build dependencies...they should be defined under build-system.requires
 install_requires =
     # ought to mirror requirements/install.txt
-<<<<<<< HEAD
     astropy >= 4.3.1
     h5py >= 3.0
     numpy >= 1.17
-=======
-    astropy >= 3.1, <= 4.1
-    h5py >= 2.8, <= 2.10.0
-    numpy >= 1.15, < 1.23
->>>>>>> 7681598f
     scipy >= 0.19
 
 [options.extras_require]
